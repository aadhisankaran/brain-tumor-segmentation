import tensorflow as tf

from utils.constants import *


def dice_coefficient(y_pred, y_true, eps=1e-8, data_format='channels_last'):
    """Returns dice coefficient between predicted and true outputs.

        Args:
            y_pred: decoder output holding probabilities of each voxel
                is a tumor, with one tumor per channel.
            y_pred: true segmentation label with 0 at non-tumor voxels
                and the label number of a voxel with a corresponding tumor.
            eps: optional smoothing value added to the numerator and
                denominator.
            data_format: whether data is in the format `channels_last`
                or `channels_first`.

        Returns:
            dice_coeff: average dice coefficient across all channels.
    """
    axis = (0, 1, 2, 3) if data_format == 'channels_last' else (0, 2, 3, 4)
    shape = (1, 1, 1, 1, -1) if data_format == 'channels_last' else (1, -1, 1, 1, 1)

    # Create binary mask for each label and corresponding channel.
    labels = tf.reshape(tf.convert_to_tensor(LABELS, dtype=tf.float32), shape=shape)
    y_true = 1.0 - tf.dtypes.cast(tf.dtypes.cast(y_true - labels, tf.bool), tf.float32)

    # Round probabilities >0.5 to 1 and <0.5 to 0.
    y_pred = tf.dtypes.cast(y_pred > 0.5, tf.float32)

    numer = 2.0 * tf.math.reduce_sum(y_true * y_pred, axis=axis) + eps
    denom = tf.math.reduce_sum(y_true ** 2, axis=axis) + \
            tf.math.reduce_sum(y_pred ** 2, axis=axis) + eps

    return tf.reduce_mean(numer / denom)


def segmentation_accuracy(y_pred, y_true, data_format='channels_last'):
    """Returns voxel-wise accuracy of the prediction, excluding non-brain voxels.

        Args:
            y_pred: decoder output holding probabilities of each voxel
                is a tumor, with one tumor per channel.
            y_pred: true segmentation label with 0 at non-tumor voxels
                and the label number of a voxel with a corresponding tumor.
            data_format: whether data is in the format `channels_last`
                or `channels_first`.

        Returns:
             Voxel accuracy: average voxel-wise accuracy across all voxels.
    """
<<<<<<< HEAD
    n_voxels = tf.math.reduce_prod(y_pred.shape)
=======
    n_voxels = tf.dtypes.cast(tf.math.reduce_prod(y_pred.shape), tf.float32)
>>>>>>> 84a58683
    shape = (1, 1, 1, 1, -1) if data_format == 'channels_last' else (1, -1, 1, 1, 1)

    # Create binary mask for each label and corresponding channel.
    labels = tf.reshape(tf.convert_to_tensor(LABELS, dtype=tf.float32), shape=shape)
    y_true = 1.0 - tf.dtypes.cast(tf.dtypes.cast(y_true - labels, tf.bool), tf.float32)

    # Round probabilities >0.5 to 1 and <0.5 to 0.
    y_pred = tf.dtypes.cast(y_pred > 0.5, tf.float32)

    # Find where true and pred match.
    n_correct = 1.0 - tf.dtypes.cast(tf.dtypes.cast(y_true - y_pred, tf.bool), tf.float32)
    return tf.reduce_sum(n_correct) / n_voxels<|MERGE_RESOLUTION|>--- conflicted
+++ resolved
@@ -50,11 +50,7 @@
         Returns:
              Voxel accuracy: average voxel-wise accuracy across all voxels.
     """
-<<<<<<< HEAD
-    n_voxels = tf.math.reduce_prod(y_pred.shape)
-=======
     n_voxels = tf.dtypes.cast(tf.math.reduce_prod(y_pred.shape), tf.float32)
->>>>>>> 84a58683
     shape = (1, 1, 1, 1, -1) if data_format == 'channels_last' else (1, -1, 1, 1, 1)
 
     # Create binary mask for each label and corresponding channel.
